--- conflicted
+++ resolved
@@ -9,11 +9,7 @@
 javascript style referencing, as it's one of the few things they got right.
 """
 
-<<<<<<< HEAD
-__all__ = ['Namespace', 'ConfigNamespace', 'ProtectedDict', 'tree_view']
-=======
 __all__ = ['Namespace', 'ConfigNamespace', 'ProtectedDict']
->>>>>>> c2f51e4a
 
 
 class Namespace(dict):
